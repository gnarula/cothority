package main

import (
	"bytes"
	"crypto/sha256"
	"encoding/binary"
	"encoding/hex"
	"encoding/json"
	"errors"
	"fmt"
	"io"
	"io/ioutil"
	"math/rand"
	"os"
	"path"
	"sort"
	"strconv"
	"strings"
	"time"

	"github.com/BurntSushi/toml"
	"github.com/qantik/qrgo"
	"go.dedis.ch/cothority/v3"
	"go.dedis.ch/cothority/v3/byzcoin"
	"go.dedis.ch/cothority/v3/byzcoin/bcadmin/lib"
	"go.dedis.ch/cothority/v3/byzcoin/contracts"
	"go.dedis.ch/cothority/v3/darc"
	"go.dedis.ch/cothority/v3/darc/expression"
	"go.dedis.ch/cothority/v3/skipchain"
	"go.dedis.ch/kyber/v3/suites"
	"go.dedis.ch/kyber/v3/util/encoding"
	"go.dedis.ch/kyber/v3/util/random"
	"go.dedis.ch/onet/v3"
	"go.dedis.ch/onet/v3/app"
	"go.dedis.ch/onet/v3/cfgpath"
	"go.dedis.ch/onet/v3/log"
	"go.dedis.ch/onet/v3/network"
	"go.dedis.ch/protobuf"
	"gopkg.in/urfave/cli.v1"
)

func init() {
	network.RegisterMessages(&darc.Darc{}, &darc.Identity{}, &darc.Signer{})
}

var cmds = cli.Commands{
	{
		Name:      "create",
		Usage:     "create a ledger",
		Aliases:   []string{"c"},
		ArgsUsage: "[roster.toml]",
		Flags: []cli.Flag{
			cli.StringFlag{
				Name:  "roster, r",
				Usage: "the roster of the cothority that will host the ledger",
			},
			cli.DurationFlag{
				Name:  "interval, i",
				Usage: "the block interval for this ledger",
				Value: 5 * time.Second,
			},
		},
		Action: create,
	},

	{
<<<<<<< HEAD
		Name:      "latest",
		Usage:     "show the latest block in the chain",
=======
		Name:      "link",
		Usage:     "link to existing ledger",
		Aliases:   []string{"ln"},
		ArgsUsage: "roster.toml [bcid]",
		Flags: []cli.Flag{
			cli.StringFlag{
				Name:  "darc, ad",
				Usage: "a darc that has 'evolve_unrestricted'",
			},
			cli.StringFlag{
				Name:  "pub, ap",
				Usage: "the public key with rights to sing on the darc",
			},
		},
		Action: link,
	},

	{
		Name:      "show",
		Usage:     "show the config, contact ByzCoin to get Genesis Darc ID",
>>>>>>> a5ebfe6c
		Aliases:   []string{"s"},
		ArgsUsage: "[bc.cfg]",
		Flags: []cli.Flag{
			cli.StringFlag{
				Name:   "bc",
				EnvVar: "BC",
				Usage:  "the ByzCoin config to use",
			},
			cli.IntFlag{
				Name:  "server",
				Usage: "which server number from the roster to contact (default: 0)",
				Value: 0,
			},
			cli.BoolFlag{
				Name:  "update",
				Usage: "update the ByzCoin config file with the fetched roster",
			},
		},
		Action: latest,
	},

	{
		Name:    "debug",
		Usage:   "interact with byzcoin for debugging",
		Aliases: []string{"d"},
		Subcommands: cli.Commands{
			{
				Name:      "list",
				Usage:     "Lists all byzcoin instances",
				Action:    debugList,
				ArgsUsage: "ip:port",
			},
			{
				Name:      "dump",
				Usage:     "dumps a given byzcoin instance",
				Action:    debugDump,
				ArgsUsage: "ip:port byzcoin-id",
			},
			{
				Name:      "remove",
				Usage:     "removes a given byzcoin instance",
				Action:    debugRemove,
				ArgsUsage: "private.toml byzcoin-id",
			},
		},
	},

	{
		Name:      "mint",
		Usage:     "mint coins on account",
		ArgsUsage: "bc-xxx.cfg key-xxx.cfg public-key #coins",
		Action:    mint,
	},

	{
		Name:    "roster",
		Usage:   "change the roster of the ByzCoin",
		Aliases: []string{"r"},
		Subcommands: cli.Commands{
			{
				Name:      "add",
				ArgsUsage: "bc-xxx.cfg key-xxx.cfg public.toml",
				Usage:     "Add a new node to the roster",
				Action:    rosterAdd,
			},
			{
				Name:      "del",
				ArgsUsage: "bc-xxx.cfg key-xxx.cfg public.toml",
				Usage:     "Remove a node from the roster",
				Action:    rosterDel,
			},
			{
				Name:      "leader",
				ArgsUsage: "bc-xxx.cfg key-xxx.cfg public.toml",
				Usage:     "Set a specific node to be the leader",
				Action:    rosterLeader,
			},
		},
	},

	{
		Name:      "config",
		Usage:     "update the config",
		ArgsUsage: "bc-xxx.cfg key-xxx.cfg",
		Flags: []cli.Flag{
			cli.StringFlag{
				Name:  "interval",
				Usage: "change the interval",
			},
			cli.IntFlag{
				Name:  "blockSize",
				Usage: "adjust the maximum block size",
			},
		},
		Action: config,
	},

	{
		Name:    "key",
		Usage:   "generates a new keypair and prints the public key in the stdout",
		Aliases: []string{"k"},
		Flags: []cli.Flag{
			cli.StringFlag{
				Name:  "save",
				Usage: "file in which the user wants to save the public key instead of printing it",
			},
		},
		Action: key,
	},

	{
		Name:    "darc",
		Usage:   "tool used to manage darcs",
		Aliases: []string{"d"},
		Subcommands: cli.Commands{
			{
				Name:   "show",
				Usage:  "Show a DARC",
				Action: darcShow,
				Flags: []cli.Flag{
					cli.StringFlag{
						Name:   "bc",
						EnvVar: "BC",
						Usage:  "the ByzCoin config to use (required)",
					},
					cli.StringFlag{
						Name:  "darc",
						Usage: "the darc to show (no default)",
					},
				},
			},
			{
				Name:   "add",
				Usage:  "Add a new DARC with default rules.",
				Action: darcAdd,
				Flags: []cli.Flag{
					cli.StringFlag{
						Name:   "bc",
						EnvVar: "BC",
						Usage:  "the ByzCoin config to use (required)",
					},
					cli.StringFlag{
						Name:  "sign, signer",
						Usage: "public key which will sign the DARC spawn request (default: the ledger admin identity)",
					},
					cli.StringFlag{
						Name:  "darc",
						Usage: "DARC with the right to create a new DARC (default is the admin DARC)",
					},
					cli.StringFlag{
						Name:  "owner",
						Usage: "the identity who is allowed to sign and evolve it (default is a new key pair)",
					},
					cli.BoolFlag{
						Name:  "unrestricted",
						Usage: "add the invoke:evolve_unrestricted rule",
					},
					cli.StringFlag{
						Name:  "out_id",
						Usage: "output file for the darc id (optional)",
					},
					cli.StringFlag{
						Name:  "out_key",
						Usage: "output file for the darc key (optional)",
					},
					cli.StringFlag{
						Name:  "desc",
						Usage: "the description for the new DARC (default: random)",
					},
				},
			},
			{
				Name:   "rule",
				Usage:  "Edit DARC rules.",
				Action: darcRule,
				Flags: []cli.Flag{
					cli.StringFlag{
						Name:   "bc",
						EnvVar: "BC",
						Usage:  "the ByzCoin config to use (required)",
					},
					cli.StringFlag{
						Name:  "darc",
						Usage: "the DARC to update (no default)",
					},
					cli.StringFlag{
						Name:  "rule",
						Usage: "the rule to be added, updated or deleted",
					},
					cli.StringFlag{
						Name:  "sign",
						Usage: "public key of the signing entity (default is the admin public key)",
					},
					cli.StringFlag{
						Name:  "identity",
						Usage: "the identity of the signer who will be allowed to use the rule",
					},
					cli.BoolFlag{
						Name:  "replace",
						Usage: "if this rule already exists, replace it with this new one",
					},
					cli.BoolFlag{
						Name:  "delete",
						Usage: "delete the rule",
					},
				},
			},
		},
	},

	{
		Name:    "qr",
		Usage:   "generates a QRCode containing the description of the BC Config",
		Aliases: []string{"qrcode"},
		Flags: []cli.Flag{
			cli.StringFlag{
				Name:   "bc",
				EnvVar: "BC",
				Usage:  "the ByzCoin config to use (required)",
			},
			cli.BoolFlag{
				Name:  "admin",
				Usage: "If specified, the QR Code will contain the admin keypair",
			},
		},
		Action: qrcode,
	},
}

var cliApp = cli.NewApp()

// getDataPath is a function pointer so that tests can hook and modify this.
var getDataPath = cfgpath.GetDataPath

func init() {
	cliApp.Name = "bcadmin"
	cliApp.Usage = "Create ByzCoin ledgers and grant access to them."
	cliApp.Version = "0.1"
	cliApp.Commands = cmds
	cliApp.Flags = []cli.Flag{
		cli.IntFlag{
			Name:  "debug, d",
			Value: 0,
			Usage: "debug-level: 1 for terse, 5 for maximal",
		},
		cli.StringFlag{
			Name:   "config, c",
			EnvVar: "BC_CONFIG",
			Value:  getDataPath(cliApp.Name),
			Usage:  "path to configuration-directory",
		},
	}
	cliApp.Before = func(c *cli.Context) error {
		log.SetDebugVisible(c.Int("debug"))
		lib.ConfigPath = c.String("config")
		return nil
	}
}

func main() {
	rand.Seed(time.Now().Unix())
	err := cliApp.Run(os.Args)
	if err != nil {
		log.Fatal(err)
	}
	return
}

func create(c *cli.Context) error {
	fn := c.String("roster")
	if fn == "" {
		fn = c.Args().First()
		if fn == "" {
			return errors.New("roster argument or --roster flag is required")
		}
	}
	r, err := lib.ReadRoster(fn)
	if err != nil {
		return err
	}

	interval := c.Duration("interval")

	owner := darc.NewSignerEd25519(nil, nil)

	req, err := byzcoin.DefaultGenesisMsg(byzcoin.CurrentVersion, r, []string{}, owner.Identity())
	if err != nil {
		log.Error(err)
		return err
	}
	req.BlockInterval = interval

	_, resp, err := byzcoin.NewLedger(req, false)
	if err != nil {
		return err
	}

	cfg := lib.Config{
		ByzCoinID:     resp.Skipblock.SkipChainID(),
		Roster:        *r,
		AdminDarc:     req.GenesisDarc,
		AdminIdentity: owner.Identity(),
	}
	fn, err = lib.SaveConfig(cfg)
	if err != nil {
		return err
	}

	err = lib.SaveKey(owner)
	if err != nil {
		return err
	}

	fmt.Fprintf(c.App.Writer, "Created ByzCoin with ID %x.\n", cfg.ByzCoinID)
	fmt.Fprintf(c.App.Writer, "export BC=\"%v\"\n", fn)

	// For the tests to use.
	c.App.Metadata["BC"] = fn

	return nil
}

<<<<<<< HEAD
func latest(c *cli.Context) error {
=======
func link(c *cli.Context) error {
	if c.NArg() < 1 {
		return errors.New("please give the following args: roster.toml [bcid]")
	}
	r, err := lib.ReadRoster(c.Args().First())
	if err != nil {
		return err
	}

	scl := skipchain.NewClient()
	if c.NArg() == 1 {
		log.Info("Fetching all byzcoin-ids from the roster")
		var scIDs []skipchain.SkipBlockID
		for _, si := range r.List {
			reply, err := scl.GetAllSkipChainIDs(si)
			if err != nil {
				log.Warn("Couldn't contact", si.Address, err)
			} else {
				scIDs = append(scIDs, reply.IDs...)
				log.Infof("Got %d id(s) from %s", len(reply.IDs), si.Address)
			}
		}
		sort.Slice(scIDs, func(i, j int) bool {
			return bytes.Compare(scIDs[i], scIDs[j]) < 0
		})
		for i := len(scIDs) - 1; i > 0; i-- {
			if scIDs[i].Equal(scIDs[i-1]) {
				scIDs = append(scIDs[0:i], scIDs[i+1:]...)
			}
		}
		log.Info("All IDs available in this roster:")
		for _, id := range scIDs {
			log.Infof("%x", id[:])
		}
	} else {
		id, err := hex.DecodeString(c.Args().Get(1))
		if err != nil || len(id) != 32 {
			return errors.New("second argument is not a valid ID")
		}
		var cl *byzcoin.Client
		var cc *byzcoin.ChainConfig
		for _, si := range r.List {
			reply, err := scl.GetAllSkipChainIDs(si)
			if err != nil {
				log.Warn("Got error while asking", si.Address, "for skipchains")
			}
			found := false
			for _, idc := range reply.IDs {
				if idc.Equal(id) {
					found = true
					break
				}
			}
			if found {
				cl = byzcoin.NewClient(id, *onet.NewRoster([]*network.ServerIdentity{si}))
				cc, err = cl.GetChainConfig()
				if err != nil {
					cl = nil
					continue
				}
				cl.Roster = cc.Roster
				break
			}
		}
		if cl == nil {
			return errors.New("didn't manage to find a node with a valid copy of the given skipchain-id")
		}
		ad := &darc.Darc{}
		adPub := cothority.Suite.Point()
		if adIDStr := c.String("darc"); len(adIDStr) == 69 {
			adID, err := hex.DecodeString(adIDStr[5:])
			if err != nil {
				return errors.New("couldn't parse given admin: " + err.Error())
			}
			var adPubBuf []byte
			if pubStr := c.String("pub"); len(pubStr) == 72 {
				adPubBuf, err = hex.DecodeString(pubStr[8:])
				if len(adPubBuf) != 32 || err != nil {
					return errors.New("please give valid admin public key in hex: " + err.Error())
				}
			} else {
				return errors.New("please give a key in the following format: ed25519:public_key_in_hex")
			}
			adPub = cothority.Suite.Point()
			if err = adPub.UnmarshalBinary(adPubBuf); err != nil {
				return errors.New("got an invalid admin public key: " + err.Error())
			}
			p, err := cl.GetProof(adID)
			if err != nil {
				return errors.New("couldn't get proof for admin-darc: " + err.Error())
			}
			if err = p.Proof.Verify(id); err != nil {
				return errors.New("proof for admin is wrong: " + err.Error())
			}
			_, adBuf, cid, _, err := p.Proof.KeyValue()
			if err != nil {
				return errors.New("cannot get value for darc: " + err.Error())
			}
			if cid != byzcoin.ContractDarcID {
				return errors.New("please give a darc-instance ID, not: " + cid)
			}
			ad, err = darc.NewFromProtobuf(adBuf)
			if err != nil {
				return errors.New("invalid darc stored in byzcoin: " + err.Error())
			}
		}
		log.Infof("ByzCoin-config for %+x:\n"+
			"\tRoster: %s\n"+
			"\tBlockInterval: %s\n"+
			"\tMacBlockSize: %d\n"+
			"\tDarcContracts: %s",
			id[:], cc.Roster.List, cc.BlockInterval, cc.MaxBlockSize, cc.DarcContractIDs)
		fn, err := lib.SaveConfig(lib.Config{
			Roster:        cc.Roster,
			ByzCoinID:     id,
			AdminDarc:     *ad,
			AdminIdentity: darc.NewIdentityEd25519(adPub),
		})
		if err != nil {
			return errors.New("while writing config-file: " + err.Error())
		}
		log.Info("Wrote config to", path.Join(lib.ConfigPath, fn))
	}
	return nil
}

func show(c *cli.Context) error {
>>>>>>> a5ebfe6c
	bcArg := c.String("bc")
	if bcArg == "" {
		bcArg = c.Args().First()
		if bcArg == "" {
			return errors.New("--bc flag is required")
		}
	}

	cfg, cl, err := lib.LoadConfig(bcArg)
	if err != nil {
		return err
	}

	// Allow the user to set the server number; useful when testing leader rotation.
	cl.ServerNumber = c.Int("server")
	if cl.ServerNumber > len(cl.Roster.List)-1 {
		return errors.New("server index out of range")
	}

	fmt.Fprintln(c.App.Writer, "ByzCoinID:", fmt.Sprintf("%x", cfg.ByzCoinID))
	fmt.Fprintf(c.App.Writer, "Admin DARC: %x\n", cfg.AdminDarc.GetBaseID())
	fmt.Fprintln(c.App.Writer, "local roster:", fmtRoster(&cfg.Roster))
	fmt.Fprintln(c.App.Writer, "contacting server:", cl.Roster.List[cl.ServerNumber])

	// Find the latest block by way of asking for the Proof of the
	// config instance.
	p, err := cl.GetProof(byzcoin.ConfigInstanceID.Slice())
	if err != nil {
		return err
	}

	err = p.Proof.Verify(cfg.ByzCoinID)
	if err != nil {
		return err
	}

	sb := p.Proof.Latest
	fmt.Fprintf(c.App.Writer, "Last block:\n\tIndex: %d\n\tBlockMaxHeight: %d\n\tBackLinks: %d\n\tRoster: %s\n\n",
		sb.Index, sb.Height, len(sb.BackLinkIDs), fmtRoster(sb.Roster))

	if c.Bool("update") {
		cfg.Roster = *sb.Roster
		var fn string
		fn, err = lib.SaveConfig(cfg)
		if err == nil {
			fmt.Fprintln(c.App.Writer, "updated config file:", fn)
		}
	}

	return err
}

func fmtRoster(r *onet.Roster) string {
	var roster []string
	for _, s := range r.List {
		roster = append(roster, string(s.Address))
	}
	return strings.Join(roster, ", ")
}

func getBcKey(c *cli.Context) (cfg lib.Config, cl *byzcoin.Client, signer *darc.Signer,
	proof byzcoin.Proof, chainCfg byzcoin.ChainConfig, err error) {
	if c.NArg() < 2 {
		err = errors.New("please give the following arguments: bc-xxx.cfg key-xxx.cfg")
		return
	}
	cfg, cl, err = lib.LoadConfig(c.Args().First())
	if err != nil {
		err = errors.New("couldn't load config file: " + err.Error())
		return
	}
	signer, err = lib.LoadSigner(c.Args().Get(1))
	if err != nil {
		err = errors.New("couldn't load key-xxx.cfg: " + err.Error())
		return
	}

	log.Lvl2("Getting latest chainConfig")
	pr, err := cl.GetProof(byzcoin.ConfigInstanceID.Slice())
	if err != nil {
		err = errors.New("couldn't get proof for chainConfig: " + err.Error())
		return
	}
	proof = pr.Proof

	_, value, _, _, err := proof.KeyValue()
	if err != nil {
		err = errors.New("couldn't get value out of proof: " + err.Error())
		return
	}
	err = protobuf.DecodeWithConstructors(value, &chainCfg, network.DefaultConstructors(cothority.Suite))
	if err != nil {
		err = errors.New("couldn't decode chainConfig: " + err.Error())
		return
	}
	return
}

func getBcKeyPub(c *cli.Context) (cfg lib.Config, cl *byzcoin.Client, signer *darc.Signer,
	proof byzcoin.Proof, chainCfg byzcoin.ChainConfig, pub *network.ServerIdentity, err error) {
	cfg, cl, signer, proof, chainCfg, err = getBcKey(c)
	if err != nil {
		return
	}

	fn := c.Args().Get(2)
	if fn == "" {
		err = errors.New("no TOML file provided")
		return
	}
	grf, err := os.Open(fn)
	if err != nil {
		err = fmt.Errorf("couldn't open %v: %v", fn, err.Error())
		return
	}
	defer grf.Close()
	gr, err := app.ReadGroupDescToml(grf)
	if err != nil {
		err = fmt.Errorf("couldn't load %v: %v", fn, err.Error())
		return
	}
	if len(gr.Roster.List) != 1 {
		err = errors.New("the TOML file should have exactly one entry")
		return
	}
	pub = gr.Roster.List[0]

	return
}

func updateConfig(cl *byzcoin.Client, signer *darc.Signer, chainConfig byzcoin.ChainConfig) error {
	counters, err := cl.GetSignerCounters(signer.Identity().String())
	if err != nil {
		return errors.New("couldn't get counters: " + err.Error())
	}
	counters.Counters[0]++
	ccBuf, err := protobuf.Encode(&chainConfig)
	if err != nil {
		return errors.New("couldn't encode chainConfig: " + err.Error())
	}
	ctx := byzcoin.ClientTransaction{
		Instructions: byzcoin.Instructions{{
			InstanceID: byzcoin.ConfigInstanceID,
			Invoke: &byzcoin.Invoke{
				ContractID: byzcoin.ContractConfigID,
				Command:    "update_config",
				Args:       byzcoin.Arguments{{Name: "config", Value: ccBuf}},
			},
			SignerCounter: counters.Counters,
		}},
	}

	err = ctx.FillSignersAndSignWith(*signer)
	if err != nil {
		return errors.New("couldn't sign the clientTransaction: " + err.Error())
	}

	log.Lvl1("Sending new roster to byzcoin")
	_, err = cl.AddTransactionAndWait(ctx, 10)
	if err != nil {
		return errors.New("client transaction wasn't accepted: " + err.Error())
	}
	return nil
}

func config(c *cli.Context) error {
	_, cl, signer, _, chainConfig, err := getBcKey(c)
	if err != nil {
		return err
	}

	if interval := c.String("interval"); interval != "" {
		dur, err := time.ParseDuration(interval)
		if err != nil {
			return errors.New("couldn't parse interval: " + err.Error())
		}
		chainConfig.BlockInterval = dur
	}
	if blockSize := c.Int("blockSize"); blockSize > 0 {
		if blockSize < 16000 && blockSize > 8e6 {
			return errors.New("new blocksize out of bounds: must be between 16e3 and 8e6")
		}
		chainConfig.MaxBlockSize = blockSize
	}

	err = updateConfig(cl, signer, chainConfig)
	if err != nil {
		return err
	}

	log.Lvl1("Updated configuration")

	return nil
}

func mint(c *cli.Context) error {
	if c.NArg() < 4 {
		return errors.New("please give the following arguments: bc-xxx.cfg key-xxx.cfg pubkey coins")
	}
	cfg, cl, signer, _, _, err := getBcKey(c)
	if err != nil {
		return err
	}

	pubBuf, err := hex.DecodeString(c.Args().Get(2))
	if err != nil {
		return err
	}

	h := sha256.New()
	h.Write([]byte(contracts.ContractCoinID))
	h.Write(pubBuf)
	account := byzcoin.NewInstanceID(h.Sum(nil))

	coins, err := strconv.ParseUint(c.Args().Get(3), 10, 64)
	if err != nil {
		return err
	}
	coinsBuf := make([]byte, 8)
	binary.LittleEndian.PutUint64(coinsBuf, coins)

	cReply, err := cl.GetSignerCounters(signer.Identity().String())
	if err != nil {
		return err
	}
	counters := cReply.Counters

	p, err := cl.GetProof(account.Slice())
	if err != nil {
		return err
	}
	if !p.Proof.InclusionProof.Match(account.Slice()) {
		log.Info("Creating darc and coin")
		pub := cothority.Suite.Point()
		err = pub.UnmarshalBinary(pubBuf)
		if err != nil {
			return err
		}
		pubI := darc.NewIdentityEd25519(pub)
		rules := darc.NewRules()
		rules.AddRule(darc.Action("spawn:coin"), expression.Expr(signer.Identity().String()))
		rules.AddRule(darc.Action("invoke:coin.transfer"), expression.Expr(pubI.String()))
		rules.AddRule(darc.Action("invoke:coin.mint"), expression.Expr(signer.Identity().String()))
		d := darc.NewDarc(rules, []byte("new coin for mba"))
		dBuf, err := d.ToProto()
		if err != nil {
			return err
		}

		log.Info("Creating darc for coin")
		counters[0]++
		ctx := byzcoin.ClientTransaction{
			Instructions: byzcoin.Instructions{{
				InstanceID: byzcoin.NewInstanceID(cfg.AdminDarc.GetBaseID()),
				Spawn: &byzcoin.Spawn{
					ContractID: byzcoin.ContractDarcID,
					Args: byzcoin.Arguments{{
						Name:  "darc",
						Value: dBuf,
					}},
				},
				SignerCounter: counters,
			}},
		}
		ctx.FillSignersAndSignWith(*signer)
		if err != nil {
			return err
		}
		_, err = cl.AddTransactionAndWait(ctx, 10)
		if err != nil {
			return err
		}

		log.Info("Spawning coin")
		counters[0]++
		ctx = byzcoin.ClientTransaction{
			Instructions: byzcoin.Instructions{{
				InstanceID: byzcoin.NewInstanceID(d.GetBaseID()),
				Spawn: &byzcoin.Spawn{
					ContractID: contracts.ContractCoinID,
					Args: byzcoin.Arguments{
						{
							Name:  "type",
							Value: contracts.CoinName.Slice(),
						},
						{
							Name:  "public",
							Value: pubBuf,
						},
					},
				},
				SignerCounter: counters,
			}},
		}
		ctx.FillSignersAndSignWith(*signer)
		if err != nil {
			return err
		}
		_, err = cl.AddTransactionAndWait(ctx, 10)
		if err != nil {
			return err
		}
	}

	log.Info("Minting coin")
	counters[0]++
	ctx := byzcoin.ClientTransaction{
		Instructions: byzcoin.Instructions{{
			InstanceID: account,
			Invoke: &byzcoin.Invoke{
				ContractID: contracts.ContractCoinID,
				Command:    "mint",
				Args: byzcoin.Arguments{{
					Name:  "coins",
					Value: coinsBuf,
				}},
			},
			SignerCounter: counters,
		}},
	}
	err = ctx.FillSignersAndSignWith(*signer)
	if err != nil {
		return err
	}
	_, err = cl.AddTransactionAndWait(ctx, 10)
	if err != nil {
		return err
	}

	log.Infof("Account %x created and filled with %d coins", account[:], coins)
	return nil
}

func rosterAdd(c *cli.Context) error {
	if c.NArg() < 3 {
		return errors.New("please give the following arguments: bc-xxx.cfg key-xxx.cfg newServer.toml")
	}
	_, cl, signer, _, chainConfig, pub, err := getBcKeyPub(c)
	if err != nil {
		return err
	}

	old := chainConfig.Roster
	if i, _ := old.Search(pub.ID); i >= 0 {
		return errors.New("new node is already in roster")
	}
	log.Lvl2("Old roster is:", old.List)
	chainConfig.Roster = *old.Concat(pub)
	log.Lvl2("New roster is:", chainConfig.Roster.List)

	err = updateConfig(cl, signer, chainConfig)
	if err != nil {
		return err
	}
	log.Lvl1("New roster is now active")
	return nil
}

func rosterDel(c *cli.Context) error {
	if c.NArg() < 3 {
		return errors.New("please give the following arguments: bc-xxx.cfg key-xxx.cfg serverToDelete.toml")
	}
	_, cl, signer, _, chainConfig, pub, err := getBcKeyPub(c)
	if err != nil {
		return err
	}

	old := chainConfig.Roster
	i, _ := old.Search(pub.ID)
	switch {
	case i < 0:
		return errors.New("node to delete is not in roster")
	case i == 0:
		return errors.New("cannot delete leader from roster")
	}
	log.Lvl2("Old roster is:", old.List)
	list := append(old.List[0:i], old.List[i+1:]...)
	chainConfig.Roster = *onet.NewRoster(list)
	log.Lvl2("New roster is:", chainConfig.Roster.List)

	err = updateConfig(cl, signer, chainConfig)
	if err != nil {
		return err
	}
	log.Lvl1("New roster is now active")
	return nil
}

func rosterLeader(c *cli.Context) error {
	if c.NArg() < 3 {
		return errors.New("please give the following arguments: bc-xxx.cfg key-xxx.cfg newLeader.toml")
	}
	_, cl, signer, _, chainConfig, pub, err := getBcKeyPub(c)
	if err != nil {
		return err
	}

	old := chainConfig.Roster
	i, _ := old.Search(pub.ID)
	switch {
	case i < 0:
		return errors.New("new leader is not in roster")
	case i == 0:
		return errors.New("new node is already leader")
	}
	log.Lvl2("Old roster is:", old.List)
	list := []*network.ServerIdentity(old.List)
	list[0], list[i] = list[i], list[0]
	chainConfig.Roster = *onet.NewRoster(list)
	log.Lvl2("New roster is:", chainConfig.Roster.List)

	// Do it twice to make sure the new roster is active - there is an issue ;)
	err = updateConfig(cl, signer, chainConfig)
	if err != nil {
		return err
	}
	err = updateConfig(cl, signer, chainConfig)
	if err != nil {
		return err
	}
	log.Lvl1("New roster is now active")
	return nil
}

func key(c *cli.Context) error {
	newSigner := darc.NewSignerEd25519(nil, nil)
	err := lib.SaveKey(newSigner)
	if err != nil {
		return err
	}

	var fo io.Writer

	save := c.String("save")
	if save == "" {
		fo = os.Stdout
	} else {
		file, err := os.Create(save)
		if err != nil {
			return err
		}
		fo = file
		defer file.Close()
	}
	fmt.Fprintln(fo, newSigner.Identity().String())
	return nil
}

func darcShow(c *cli.Context) error {
	bcArg := c.String("bc")
	if bcArg == "" {
		return errors.New("--bc flag is required")
	}

	cfg, cl, err := lib.LoadConfig(bcArg)
	if err != nil {
		return err
	}

	dstr := c.String("darc")
	if dstr == "" {
		dstr = cfg.AdminDarc.GetIdentityString()
	}

	d, err := getDarcByString(cl, dstr)
	if err != nil {
		return err
	}
	fmt.Fprintln(c.App.Writer, d.String())
	return nil
}

func debugList(c *cli.Context) error {
	if c.NArg() < 1 {
		return errors.New("please give ip:port as argument")
	}

	resp, err := byzcoin.Debug(network.NewAddress(network.TLS, c.Args().First()), nil)
	if err != nil {
		return err
	}
	sort.SliceStable(resp.Byzcoins, func(i, j int) bool {
		var iData byzcoin.DataHeader
		var jData byzcoin.DataHeader
		err := protobuf.Decode(resp.Byzcoins[i].Genesis.Data, &iData)
		if err != nil {
			return false
		}
		err = protobuf.Decode(resp.Byzcoins[j].Genesis.Data, &jData)
		if err != nil {
			return false
		}
		return iData.Timestamp > jData.Timestamp
	})
	for _, rb := range resp.Byzcoins {
		log.Infof("ByzCoinID %x has", rb.ByzCoinID)
		headerGenesis := byzcoin.DataHeader{}
		headerLatest := byzcoin.DataHeader{}
		err := protobuf.Decode(rb.Genesis.Data, &headerGenesis)
		if err != nil {
			return err
		}
		err = protobuf.Decode(rb.Latest.Data, &headerLatest)
		if err != nil {
			return err
		}
		log.Infof("\tBlocks: %d\n\tFrom %s to %s\n",
			rb.Latest.Index,
			time.Unix(headerGenesis.Timestamp/1e9, 0),
			time.Unix(headerLatest.Timestamp/1e9, 0))
	}
	return nil
}

func debugDump(c *cli.Context) error {
	if c.NArg() < 2 {
		return errors.New("please give the following arguments: ip:port byzcoin-id")
	}

	bcidBuf, err := hex.DecodeString(c.Args().Get(1))
	if err != nil {
		log.Error(err)
		return err
	}
	bcid := skipchain.SkipBlockID(bcidBuf)
	resp, err := byzcoin.Debug(network.NewAddress(network.TLS, c.Args().First()), &bcid)
	if err != nil {
		log.Error(err)
		return err
	}
	sort.SliceStable(resp.Dump, func(i, j int) bool {
		return bytes.Compare(resp.Dump[i].Key, resp.Dump[j].Key) < 0
	})
	for _, inst := range resp.Dump {
		log.Infof("%x / %d: %s", inst.Key, inst.State.Version, string(inst.State.ContractID))
	}

	return nil
}

func debugRemove(c *cli.Context) error {
	if c.NArg() < 2 {
		return errors.New("please give the following arguments: private.toml byzcoin-id")
	}

	hc := &app.CothorityConfig{}
	_, err := toml.DecodeFile(c.Args().First(), hc)
	if err != nil {
		return err
	}

	// Backwards compatibility with configs before we included the suite name
	if hc.Suite == "" {
		hc.Suite = "Ed25519"
	}
	suite, err := suites.Find(hc.Suite)
	if err != nil {
		return err
	}

	// Try to decode the Hex values
	private, err := encoding.StringHexToScalar(suite, hc.Private)
	if err != nil {
		return fmt.Errorf("parsing private key: %v", err)
	}
	point, err := encoding.StringHexToPoint(suite, hc.Public)
	if err != nil {
		return fmt.Errorf("parsing public key: %v", err)
	}
	si := network.NewServerIdentity(point, hc.Address)
	si.SetPrivate(private)
	si.Description = hc.Description
	bcidBuf, err := hex.DecodeString(c.Args().Get(1))
	if err != nil {
		log.Error(err)
		return err
	}
	bcid := skipchain.SkipBlockID(bcidBuf)
	err = byzcoin.DebugRemove(si.Address, si.GetPrivate(), bcid)
	if err != nil {
		return err
	}
	log.Infof("Successfully removed ByzCoinID %x from %s", bcid, si.Address)
	return nil
}

func darcAdd(c *cli.Context) error {
	bcArg := c.String("bc")
	if bcArg == "" {
		return errors.New("--bc flag is required")
	}

	cfg, cl, err := lib.LoadConfig(bcArg)
	if err != nil {
		return err
	}

	dstr := c.String("darc")
	if dstr == "" {
		dstr = cfg.AdminDarc.GetIdentityString()
	}
	dSpawn, err := getDarcByString(cl, dstr)
	if err != nil {
		return err
	}

	var signer *darc.Signer

	sstr := c.String("sign")
	if sstr == "" {
		signer, err = lib.LoadKey(cfg.AdminIdentity)
	} else {
		signer, err = lib.LoadKeyFromString(sstr)
	}
	if err != nil {
		return err
	}

	var identity darc.Identity
	var newSigner *darc.Signer

	owner := c.String("owner")
	if owner != "" {
		identity, err = darc.ParseIdentity(owner)
		if err != nil {
			return err
		}
	} else {
		s := darc.NewSignerEd25519(nil, nil)
		lib.SaveKey(s)
		identity = s.Identity()
		newSigner = &s
	}

	var desc []byte
	if c.String("desc") == "" {
		desc = random.Bits(32, true, random.New())
	} else {
		if len(c.String("desc")) > 1024 {
			return errors.New("descriptions longer than 1024 characters are not allowed")
		}
		desc = []byte(c.String("desc"))
	}

	rules := darc.InitRulesWith([]darc.Identity{identity}, []darc.Identity{identity}, "invoke:"+byzcoin.ContractDarcID+".evolve")
	if c.Bool("unrestricted") {
		err = rules.AddRule("invoke:"+byzcoin.ContractDarcID+".evolve_unrestricted", expression.Expr(identity.String()))
		if err != nil {
			return err
		}
	}
	d := darc.NewDarc(rules, desc)

	dBuf, err := d.ToProto()
	if err != nil {
		return err
	}

	instID := byzcoin.NewInstanceID(dSpawn.GetBaseID())

	counters, err := cl.GetSignerCounters(signer.Identity().String())

	spawn := byzcoin.Spawn{
		ContractID: byzcoin.ContractDarcID,
		Args: []byzcoin.Argument{
			byzcoin.Argument{
				Name:  "darc",
				Value: dBuf,
			},
		},
	}

	ctx := byzcoin.ClientTransaction{
		Instructions: []byzcoin.Instruction{
			{
				InstanceID:    instID,
				Spawn:         &spawn,
				SignerCounter: []uint64{counters.Counters[0] + 1},
			},
		},
	}
	err = ctx.FillSignersAndSignWith(*signer)
	if err != nil {
		return err
	}

	_, err = cl.AddTransactionAndWait(ctx, 10)
	if err != nil {
		return err
	}

	fmt.Fprintln(c.App.Writer, d.String())

	// Saving ID in special file
	output := c.String("out_id")
	if output != "" {
		err = ioutil.WriteFile(output, []byte(d.GetIdentityString()), 0644)
		if err != nil {
			return err
		}
	}

	// Saving key in special file
	output = c.String("out_key")
	if newSigner != nil && output != "" {
		err = ioutil.WriteFile(output, []byte(newSigner.Identity().String()), 0600)
		if err != nil {
			return err
		}
	}

	return nil
}

func darcRule(c *cli.Context) error {
	bcArg := c.String("bc")
	if bcArg == "" {
		return errors.New("--bc flag is required")
	}

	cfg, cl, err := lib.LoadConfig(bcArg)
	if err != nil {
		return err
	}

	dstr := c.String("darc")
	if dstr == "" {
		dstr = cfg.AdminDarc.GetIdentityString()
	}
	d, err := getDarcByString(cl, dstr)
	if err != nil {
		return err
	}

	var signer *darc.Signer

	sstr := c.String("sign")
	if sstr == "" {
		signer, err = lib.LoadKey(cfg.AdminIdentity)
	} else {
		signer, err = lib.LoadKeyFromString(sstr)
	}
	if err != nil {
		return err
	}

	action := c.String("rule")
	if action == "" {
		return errors.New("--rule flag is required")
	}

	identity := c.String("identity")
	if identity == "" {
		if !c.Bool("delete") {
			return errors.New("--identity flag is required")
		}
	}

	d2 := d.Copy()
	d2.EvolveFrom(d)

	switch {
	case c.Bool("delete"):
		err = d2.Rules.DeleteRules(darc.Action(action))
	case c.Bool("replace"):
		err = d2.Rules.UpdateRule(darc.Action(action), []byte(identity))
	default:
		err = d2.Rules.AddRule(darc.Action(action), []byte(identity))
	}

	if err != nil {
		return err
	}

	d2Buf, err := d2.ToProto()
	if err != nil {
		return err
	}

	counters, err := cl.GetSignerCounters(signer.Identity().String())

	invoke := byzcoin.Invoke{
		ContractID: byzcoin.ContractDarcID,
		Command:    "evolve_unrestricted",
		Args: []byzcoin.Argument{
			byzcoin.Argument{
				Name:  "darc",
				Value: d2Buf,
			},
		},
	}

	ctx := byzcoin.ClientTransaction{
		Instructions: []byzcoin.Instruction{
			{
				InstanceID:    byzcoin.NewInstanceID(d2.GetBaseID()),
				Invoke:        &invoke,
				SignerCounter: []uint64{counters.Counters[0] + 1},
			},
		},
	}
	err = ctx.FillSignersAndSignWith(*signer)
	if err != nil {
		return err
	}

	_, err = cl.AddTransactionAndWait(ctx, 10)
	if err != nil {
		return err
	}

	return nil
}

func qrcode(c *cli.Context) error {
	type pair struct {
		Priv string
		Pub  string
	}
	type baseconfig struct {
		ByzCoinID skipchain.SkipBlockID
	}

	type adminconfig struct {
		ByzCoinID skipchain.SkipBlockID
		Admin     pair
	}

	bcArg := c.String("bc")
	if bcArg == "" {
		return errors.New("--bc flag is required")
	}

	cfg, _, err := lib.LoadConfig(bcArg)
	if err != nil {
		return err
	}

	var toWrite []byte

	if c.Bool("admin") {
		signer, err := lib.LoadKey(cfg.AdminIdentity)
		if err != nil {
			return err
		}

		priv, err := signer.GetPrivate()
		if err != nil {
			return err
		}

		toWrite, err = json.Marshal(adminconfig{
			ByzCoinID: cfg.ByzCoinID,
			Admin: pair{
				Priv: priv.String(),
				Pub:  signer.Identity().String(),
			},
		})
	} else {
		toWrite, err = json.Marshal(baseconfig{
			ByzCoinID: cfg.ByzCoinID,
		})
	}

	if err != nil {
		return err
	}

	qr, err := qrgo.NewQR(string(toWrite))
	if err != nil {
		return err
	}

	qr.OutputTerminal()

	return nil
}

type configPrivate struct {
	Owner darc.Signer
}

func init() { network.RegisterMessages(&configPrivate{}) }

func readRoster(r io.Reader) (*onet.Roster, error) {
	group, err := app.ReadGroupDescToml(r)
	if err != nil {
		return nil, err
	}

	if len(group.Roster.List) == 0 {
		return nil, errors.New("empty roster")
	}
	return group.Roster, nil
}

func rosterToServers(r *onet.Roster) []network.Address {
	out := make([]network.Address, len(r.List))
	for i := range r.List {
		out[i] = r.List[i].Address
	}
	return out
}

func getDarcByString(cl *byzcoin.Client, id string) (*darc.Darc, error) {
	var xrep []byte
	if strings.HasPrefix(id, "darc:") {
		id = id[5:]
	}
	_, err := fmt.Sscanf(id, "%x", &xrep)
	if err != nil {
		return nil, err
	}
	return getDarcByID(cl, xrep)
}

func getDarcByID(cl *byzcoin.Client, id []byte) (*darc.Darc, error) {
	pr, err := cl.GetProof(id)
	if err != nil {
		return nil, err
	}

	p := &pr.Proof
	err = p.Verify(cl.ID)
	if err != nil {
		return nil, err
	}

	vs, cid, _, err := p.Get(id)
	if err != nil {
		return nil, fmt.Errorf("could not find darc for %x", id)
	}
	if cid != byzcoin.ContractDarcID {
		return nil, fmt.Errorf("unexpected contract %v, expected a darc", cid)
	}

	d, err := darc.NewFromProtobuf(vs)
	if err != nil {
		return nil, err
	}

	return d, nil
}

func combineInstrsAndSign(signer darc.Signer, instrs ...byzcoin.Instruction) (byzcoin.ClientTransaction, error) {
	t := byzcoin.ClientTransaction{
		Instructions: instrs,
	}
	h := t.Instructions.Hash()
	for i := range t.Instructions {
		if err := t.Instructions[i].SignWith(h, signer); err != nil {
			return t, err
		}
	}
	return t, nil
}<|MERGE_RESOLUTION|>--- conflicted
+++ resolved
@@ -36,7 +36,7 @@
 	"go.dedis.ch/onet/v3/log"
 	"go.dedis.ch/onet/v3/network"
 	"go.dedis.ch/protobuf"
-	"gopkg.in/urfave/cli.v1"
+	cli "gopkg.in/urfave/cli.v1"
 )
 
 func init() {
@@ -64,10 +64,6 @@
 	},
 
 	{
-<<<<<<< HEAD
-		Name:      "latest",
-		Usage:     "show the latest block in the chain",
-=======
 		Name:      "link",
 		Usage:     "link to existing ledger",
 		Aliases:   []string{"ln"},
@@ -86,9 +82,8 @@
 	},
 
 	{
-		Name:      "show",
-		Usage:     "show the config, contact ByzCoin to get Genesis Darc ID",
->>>>>>> a5ebfe6c
+		Name:      "latest",
+		Usage:     "show the latest block in the chain",
 		Aliases:   []string{"s"},
 		ArgsUsage: "[bc.cfg]",
 		Flags: []cli.Flag{
@@ -411,9 +406,6 @@
 	return nil
 }
 
-<<<<<<< HEAD
-func latest(c *cli.Context) error {
-=======
 func link(c *cli.Context) error {
 	if c.NArg() < 1 {
 		return errors.New("please give the following args: roster.toml [bcid]")
@@ -540,8 +532,7 @@
 	return nil
 }
 
-func show(c *cli.Context) error {
->>>>>>> a5ebfe6c
+func latest(c *cli.Context) error {
 	bcArg := c.String("bc")
 	if bcArg == "" {
 		bcArg = c.Args().First()
