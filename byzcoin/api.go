package byzcoin

import (
	"bytes"
	"errors"
	"fmt"
	"math"
	"math/rand"
	"time"

	"go.dedis.ch/cothority/v3"
	"go.dedis.ch/cothority/v3/darc"
	"go.dedis.ch/cothority/v3/darc/expression"
	"go.dedis.ch/cothority/v3/skipchain"
	"go.dedis.ch/kyber/v3"
	"go.dedis.ch/kyber/v3/sign/schnorr"
	"go.dedis.ch/onet/v3"
	"go.dedis.ch/onet/v3/log"
	"go.dedis.ch/onet/v3/network"
	"go.dedis.ch/protobuf"
)

// ServiceName is used for registration on the onet.
const ServiceName = "ByzCoin"

// Client is a structure to communicate with the ByzCoin service.
type Client struct {
	*onet.Client
	ID           skipchain.SkipBlockID
	Roster       onet.Roster
	ServerNumber int // Which server in the Roster to contact, -1 means random.
}

// NewClient instantiates a new ByzCoin client.
func NewClient(ID skipchain.SkipBlockID, Roster onet.Roster) *Client {
	return &Client{
		Client: onet.NewClient(cothority.Suite, ServiceName),
		ID:     ID,
		Roster: Roster,
	}
}

// NewClientKeep is like NewClient, but does not close the connection when
// sending requests to the same conode.
func NewClientKeep(ID skipchain.SkipBlockID, Roster onet.Roster) *Client {
	return &Client{
		Client: onet.NewClientKeep(cothority.Suite, ServiceName),
		ID:     ID,
		Roster: Roster,
	}
}

// NewLedger sets up a new ByzCoin ledger.
func NewLedger(msg *CreateGenesisBlock, keep bool) (*Client, *CreateGenesisBlockResponse, error) {
	var c *Client
	if keep {
		c = NewClientKeep(nil, msg.Roster)
	} else {
		c = NewClient(nil, msg.Roster)
	}

	reply, err := newLedgerWithClient(msg, c)
	if err != nil {
		return nil, nil, err
	}

	c.ID = reply.Skipblock.Hash
	return c, reply, nil
}

func newLedgerWithClient(msg *CreateGenesisBlock, c *Client) (*CreateGenesisBlockResponse, error) {
	reply := &CreateGenesisBlockResponse{}
	if err := c.SendProtobuf(msg.Roster.List[0], msg, reply); err != nil {
		return nil, err
	}

	// checks if the returned genesis block has the same parameters
	if err := verifyGenesisBlock(reply.Skipblock, msg); err != nil {
		return nil, err
	}

	return reply, nil
}

// AddTransaction adds a transaction. It does not return any feedback
// on the transaction. Use GetProof to find out if the transaction
// was committed. The Client's Roster and ID should be initialized before
// calling this method (see NewClientFromConfig).
func (c *Client) AddTransaction(tx ClientTransaction) (*AddTxResponse, error) {
	return c.AddTransactionAndWait(tx, 0)
}

// AddTransactionAndWait adds a transaction and will wait for it to be included
// in the ledger, up to a maximum of wait block intervals. It does not return
// any feedback on the transaction. The Client's Roster and ID should be
// initialized before calling this method (see NewClientFromConfig).
func (c *Client) AddTransactionAndWait(tx ClientTransaction, wait int) (*AddTxResponse, error) {
	reply := &AddTxResponse{}
	err := c.SendProtobuf(c.getServer(), &AddTxRequest{
		Version:       CurrentVersion,
		SkipchainID:   c.ID,
		Transaction:   tx,
		InclusionWait: wait,
	}, reply)
	if err != nil {
		return nil, err
	}
	return reply, nil
}

// GetProof returns a proof for the key stored in the skipchain by sending a
// message to the node on index 0 of the roster. The proof can prove the existence
// or the absence of the key. Note that the integrity of the proof is verified.
// The Client's Roster and ID should be initialized before calling this method
// (see NewClientFromConfig).
func (c *Client) GetProof(key []byte) (*GetProofResponse, error) {
	reply := &GetProofResponse{}
	err := c.SendProtobuf(c.getServer(), &GetProof{
		Version: CurrentVersion,
		ID:      c.ID,
		Key:     key,
	}, reply)
	if err != nil {
		return nil, err
	}

	// verify the integrity of the proof only
	err = reply.Proof.Verify(c.ID)
	if err != nil {
		return nil, err
	}

	return reply, nil
}

// CheckAuthorization verifies which actions the given set of identities can
// execute in the given darc.
func (c *Client) CheckAuthorization(dID darc.ID, ids ...darc.Identity) ([]darc.Action, error) {
	reply := &CheckAuthorizationResponse{}
	err := c.SendProtobuf(c.getServer(), &CheckAuthorization{
		Version:    CurrentVersion,
		ByzCoinID:  c.ID,
		DarcID:     dID,
		Identities: ids,
	}, reply)
	if err != nil {
		return nil, err
	}
	var ret []darc.Action
	for _, a := range reply.Actions {
		ret = append(ret, darc.Action(a))
	}
	return ret, nil
}

// GetGenDarc uses the GetProof method to fetch the latest version of the
// Genesis Darc from ByzCoin and parses it.
func (c *Client) GetGenDarc() (*darc.Darc, error) {
	// Get proof of the genesis darc.
	p, err := c.GetProof(NewInstanceID(nil).Slice())
	if err != nil {
		return nil, err
	}
	ok, err := p.Proof.InclusionProof.Exists(NewInstanceID(nil).Slice())
	if err != nil {
		return nil, err
	}
	if !ok {
		return nil, errors.New("cannot find genesis Darc ID")
	}

	// Sanity check the values.
	_, _, contract, darcID, err := p.Proof.KeyValue()
	if contract != ContractConfigID {
		return nil, errors.New("expected contract to be config but got: " + contract)
	}
	if len(darcID) != 32 {
		return nil, errors.New("genesis darc ID is wrong length")
	}

	// Find the actual darc.
	p, err = c.GetProof(darcID)
	if err != nil {
		return nil, err
	}
	ok, err = p.Proof.InclusionProof.Exists(darcID)
	if err != nil {
		return nil, err
	}
	if !ok {
		return nil, errors.New("cannot find genesis Darc")
	}

	// Check and parse the darc.
	_, darcBuf, contract, _, err := p.Proof.KeyValue()
	if err != nil {
		return nil, err
	}
	if contract != ContractDarcID {
		return nil, errors.New("expected contract to be darc but got: " + contract)
	}
	d, err := darc.NewFromProtobuf(darcBuf)
	if err != nil {
		return nil, err
	}
	return d, nil
}

// GetChainConfig uses the GetProof method to fetch the chain config
// from ByzCoin.
func (c *Client) GetChainConfig() (*ChainConfig, error) {
	p, err := c.GetProof(NewInstanceID(nil).Slice())
	if err != nil {
		return nil, err
	}
	ok, err := p.Proof.InclusionProof.Exists(NewInstanceID(nil).Slice())
	if err != nil {
		return nil, err
	}
	if !ok {
		return nil, errors.New("cannot find config")
	}

	_, configBuf, contract, _, err := p.Proof.KeyValue()
	if contract != ContractConfigID {
		return nil, errors.New("expected contract to be config but got: " + contract)
	}
	config := &ChainConfig{}
	err = protobuf.DecodeWithConstructors(configBuf, config, network.DefaultConstructors(cothority.Suite))
	if err != nil {
		return nil, err
	}
	return config, nil
}

// WaitProof will poll ByzCoin until a given instanceID exists.
// It will return the proof of the instance created. If value is
// non-nil, it will wait for the value of the proof to be equal to
// the value.
// If the timeout is reached before the proof returns 'Match' or matches
// the value, it will return an error.
// TODO: remove interval and take it directly from the Client-structure.
func (c *Client) WaitProof(id InstanceID, interval time.Duration, value []byte) (*Proof, error) {
	var pr Proof
	for i := 0; i < 10; i++ {
		// try to get the darc back, we should get the genesis back instead
		resp, err := c.GetProof(id.Slice())
		if err != nil {
			return nil, err
		}
		pr = resp.Proof
		ok, err := pr.InclusionProof.Exists(id.Slice())
		if err != nil {
			return nil, err
		}
		if ok {
			if value == nil {
				return &pr, nil
			}
			_, buf, _, _, err := pr.KeyValue()
			if err != nil {
				return nil, err
			}
			if bytes.Compare(buf, value) == 0 {
				return &pr, nil
			}
		}

		// wait for the block to be processed
		time.Sleep(interval / 5)
	}

	return nil, errors.New("timeout reached and inclusion not found")
}

// StreamTransactions sends a streaming request to the service. If successful,
// the handler will be called whenever a new response (a new block) is
// available. This function blocks, the streaming stops if the client or the
// service stops. Only the integrity of the new block is verified.
func (c *Client) StreamTransactions(handler func(StreamingResponse, error)) error {
	req := StreamingRequest{
		ID: c.ID,
	}
	conn, err := c.Stream(c.getServer(), &req)
	if err != nil {
		handler(StreamingResponse{}, err)
		return err
	}
	for {
		resp := StreamingResponse{}
		if err := conn.ReadMessage(&resp); err != nil {
			handler(StreamingResponse{}, err)
			return nil
		}

		if resp.Block.CalculateHash().Equal(resp.Block.Hash) {
			// send the block only if the integrity is correct
			handler(resp, nil)
		} else {
			err := fmt.Errorf("got a corrupted block from %v", c.Roster.List[0])
			log.Warn(err.Error())
			handler(StreamingResponse{}, err)
		}
	}
}

// GetSignerCounters gets the signer counters from ByzCoin. The counter must be
// set correctly in the instruction for it to be verified. Every counter maps
// to a signer, if the most recent instruction is signed by the signer at count
// n, then the next instruction that the same signer signs must be on counter
// n+1.
func (c *Client) GetSignerCounters(ids ...string) (*GetSignerCountersResponse, error) {
	req := GetSignerCounters{
		SkipchainID: c.ID,
		SignerIDs:   ids,
	}
	var reply GetSignerCountersResponse
	err := c.SendProtobuf(c.getServer(), &req, &reply)
	if err != nil {
		return nil, err
	}
	return &reply, nil
}

// DownloadState is used by a new node to ask to download the global state.
// The first call to DownloadState needs to have start = 0, so that the
// service creates a snapshot of the current state which it will serve over
// multiple requests.
//
// Every subsequent request should have start incremented by 'len'.
// If start > than the number of StateChanges available, an empty slice of
// StateChanges is returned.
//
// If less than 'len' StateChanges are available, only the remaining
// StateChanges are returned.
//
// The first StateChange with start == 0 holds the metadata of the
// trie which can be `protobuf.Decode`d into a struct{map[string][]byte}.
func (c *Client) DownloadState(byzcoinID skipchain.SkipBlockID, nonce uint64, length int) (reply *DownloadStateResponse, err error) {
	if length <= 0 {
		return nil, errors.New("invalid parameter")
	}

	reply = &DownloadStateResponse{}
	l := len(c.Roster.List)
	index := l - 1
	if l > 2 {
		// This is the leader plus the subleaders, don't contact them
		index = 1 + int(math.Ceil(math.Pow(float64(l), 1./3.)))
	}

	// Try to download from the nodes, starting with the first non-subleader.
	// Because the last elements of the roster might be a view-changed,
	// defective old leader, we start from the first non-subleader.
	for index < l {
		err = c.SendProtobuf(c.Roster.List[index], &DownloadState{
			ByzCoinID: byzcoinID,
			Nonce:     nonce,
			Length:    length,
		}, reply)
		if err == nil {
			return reply, nil
		}
		log.Error("Couldn't download from", c.Roster.List[index], ":", err)
		index++
	}
	return nil, errors.New("Error while downloading state from nodes")
}

// Debug can be used to dump things from a byzcoin service. If byzcoinID is nil, it will return all
// existing byzcoin instances. If byzcoinID is given, it will return all instances for that ID.
func Debug(addr network.Address, byzcoinID *skipchain.SkipBlockID) (reply *DebugResponse, err error) {
	si := &network.ServerIdentity{Address: addr}
	reply = &DebugResponse{}
	request := &DebugRequest{}
	if byzcoinID != nil {
		request.ByzCoinID = *byzcoinID
	}
	err = onet.NewClient(cothority.Suite, ServiceName).SendProtobuf(si, request, reply)
	return
}

// DebugRemove deletes an existing byzcoin-instance from the conode.
func DebugRemove(addr network.Address, priv kyber.Scalar, byzcoinID skipchain.SkipBlockID) error {
	si := &network.ServerIdentity{Address: addr}
	sig, err := schnorr.Sign(cothority.Suite, priv, byzcoinID)
	if err != nil {
		return err
	}
	request := &DebugRemoveRequest{
		ByzCoinID: byzcoinID,
		Signature: sig,
	}
	return onet.NewClient(cothority.Suite, ServiceName).SendProtobuf(si, request, nil)
}

// DefaultGenesisMsg creates the message that is used to for creating the
// genesis Darc and block. It will contain rules for spawning and evolving the
// darc contract.
func DefaultGenesisMsg(v Version, r *onet.Roster, rules []string, ids ...darc.Identity) (*CreateGenesisBlock, error) {
	if len(ids) == 0 {
		return nil, errors.New("no identities ")
	}

	rs := darc.NewRules()
	ownerIDs := make([]string, len(ids))
	for i, o := range ids {
		ownerIDs[i] = o.String()
	}
	ownerExpr := expression.InitAndExpr(ownerIDs...)
	if err := rs.AddRule("invoke:"+ContractConfigID+"."+"update_config", ownerExpr); err != nil {
		log.Error(err)
		return nil, err
	}
	if err := rs.AddRule("spawn:"+ContractDarcID, ownerExpr); err != nil {
		return nil, err
	}
	if err := rs.AddRule("invoke:"+ContractDarcID+"."+cmdDarcEvolve, ownerExpr); err != nil {
		return nil, err
	}
	if err := rs.AddRule("invoke:"+ContractDarcID+"."+cmdDarcEvolveUnrestriction, ownerExpr); err != nil {
		return nil, err
	}
	if err := rs.AddRule("_sign", ownerExpr); err != nil {
		return nil, err
	}
	d := darc.NewDarc(rs, []byte("genesis darc"))

	// extra rules
	for _, r := range rules {
		if err := d.Rules.AddRule(darc.Action(r), ownerExpr); err != nil {
			return nil, err
		}
	}

	// Add an additional rule that allows nodes in the roster to update the
	// genesis configuration, so that we can change the leader if one
	// fails.
	rosterPubs := make([]string, len(r.List))
	for i, sid := range r.List {
		rosterPubs[i] = darc.NewIdentityEd25519(sid.Public).String()
	}
	d.Rules.AddRule(darc.Action("invoke:"+ContractConfigID+".view_change"), expression.InitOrExpr(rosterPubs...))

	m := CreateGenesisBlock{
		Version:         v,
		Roster:          *r,
		GenesisDarc:     *d,
		BlockInterval:   defaultInterval,
		DarcContractIDs: []string{ContractDarcID},
	}
	return &m, nil
}

<<<<<<< HEAD
// getServer returns a server from the roster, observing the ServerNumber selection.
func (c *Client) getServer() *network.ServerIdentity {
	n := c.ServerNumber
	if n == -1 {
		n = int(rand.Int31n(int32(len(c.Roster.List))))
	}
	return c.Roster.List[n]
=======
func verifyGenesisBlock(actual *skipchain.SkipBlock, expected *CreateGenesisBlock) error {
	if !actual.CalculateHash().Equal(actual.Hash) {
		return errors.New("got a corrupted block")
	}

	// check the block is like the proposal
	ok, err := actual.Roster.Equal(&expected.Roster)
	if err != nil {
		return err
	}
	if !ok {
		return errors.New("wrong roster in genesis block")
	}

	darcID, err := extractDarcID(actual)
	if err != nil {
		return err
	}

	if !darcID.Equal(expected.GenesisDarc.GetID()) {
		return errors.New("wrong darc spawned")
	}

	return nil
}

func extractDarcID(sb *skipchain.SkipBlock) (darc.ID, error) {
	var data DataBody
	err := protobuf.Decode(sb.Payload, &data)
	if err != nil {
		return nil, fmt.Errorf("fail to decode data: %v", err)
	}

	if len(data.TxResults) != 1 || len(data.TxResults[0].ClientTransaction.Instructions) != 1 {
		return nil, errors.New("genesis darc tx should only have one instruction")
	}

	instr := data.TxResults[0].ClientTransaction.Instructions[0]
	if instr.Spawn == nil {
		return nil, errors.New("didn't get a spawn instruction")
	}

	var darc darc.Darc
	err = protobuf.Decode(instr.Spawn.Args.Search("darc"), &darc)
	if err != nil {
		return nil, fmt.Errorf("fail to decode the darc: %v", err)
	}

	return darc.GetID(), nil
>>>>>>> c5b18f2b
}<|MERGE_RESOLUTION|>--- conflicted
+++ resolved
@@ -452,7 +452,6 @@
 	return &m, nil
 }
 
-<<<<<<< HEAD
 // getServer returns a server from the roster, observing the ServerNumber selection.
 func (c *Client) getServer() *network.ServerIdentity {
 	n := c.ServerNumber
@@ -460,7 +459,8 @@
 		n = int(rand.Int31n(int32(len(c.Roster.List))))
 	}
 	return c.Roster.List[n]
-=======
+}
+
 func verifyGenesisBlock(actual *skipchain.SkipBlock, expected *CreateGenesisBlock) error {
 	if !actual.CalculateHash().Equal(actual.Hash) {
 		return errors.New("got a corrupted block")
@@ -510,5 +510,4 @@
 	}
 
 	return darc.GetID(), nil
->>>>>>> c5b18f2b
 }