--- conflicted
+++ resolved
@@ -32,13 +32,8 @@
 	if app.RunFlags.Monitor == "" {
 		monitor.EnableMeasure(false)
 	} else {
-<<<<<<< HEAD
 		if err := monitor.ConnectSink(app.RunFlags.Monitor); err != nil {
 			dbg.Fatal(peer.String(), "could not connect to the monitor : ", err)
-=======
-		if err := monitor.ConnectSink(app.RunFlags.Logger); err != nil {
-			dbg.Fatal(peer.String(), "could not connect to the monitor:", err)
->>>>>>> b7b58c06
 		}
 	}
 
