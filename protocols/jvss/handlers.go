package jvss

import (
	"fmt"

	"github.com/dedis/cothority/log"
	"github.com/dedis/cothority/sda"
	"github.com/dedis/crypto/poly"
	"strings"
)

// SecInitMsg are used to initialise new shared secrets both long- and
// short-term.
type SecInitMsg struct {
	Src  int
	SID  SID
	Deal []byte
}

// SecConfMsg are used to confirm to other peers that we have finished setting
// up the shared secret.
type SecConfMsg struct {
	Src int
	SID SID
}

// SigReqMsg are used to send signing requests.
type SigReqMsg struct {
	Src int
	SID SID
	Msg []byte
}

// SigRespMsg are used to reply to signing requests.
type SigRespMsg struct {
	Src int
	SID SID
	Sig *poly.SchnorrPartialSig
}

// WSecInitMsg is a SDA-wrapper around SecInitMsg.
type WSecInitMsg struct {
	*sda.TreeNode
	SecInitMsg
}

// WSecConfMsg is a SDA-wrapper around SecConfMsg.
type WSecConfMsg struct {
	*sda.TreeNode
	SecConfMsg
}

// WSigReqMsg is a SDA-wrapper around SigReqMsg.
type WSigReqMsg struct {
	*sda.TreeNode
	SigReqMsg
}

// WSigRespMsg is a SDA-wrapper around SigRespMsg.
type WSigRespMsg struct {
	*sda.TreeNode
	SigRespMsg
}

func (jv *JVSS) handleSecInit(m WSecInitMsg) error {
	msg := m.SecInitMsg

	log.Lvl2(jv.Name(), jv.Index(), "Received SecInit from", m.TreeNode.Name())

	// Initialise shared secret
	if err := jv.initSecret(msg.SID); err != nil {
		return err
	}

	// Unmarshal received deal
	deal := new(poly.Deal).UnmarshalInit(jv.info.T, jv.info.R, jv.info.N, jv.keyPair.Suite)
	if err := deal.UnmarshalBinary(msg.Deal); err != nil {
		return err
	}

	// Buffer received deal for later
	secret, err := jv.secrets.secret(msg.SID)
	if err != nil {
		return err
	}
	secret.deals[msg.Src] = deal

	// Finalise shared secret
	if err := jv.finaliseSecret(msg.SID); err != nil {
		return err
	}
	log.Lvl2("Finalised secret", jv.Name(), msg.SID)
	return nil
}

func (jv *JVSS) handleSecConf(m WSecConfMsg) error {
	msg := m.SecConfMsg
	secret, err := jv.secrets.secret(msg.SID)
	if err != nil {
		return err
	}

	isShortTermSecret := strings.HasPrefix(string(msg.SID), string(STSS))
	if isShortTermSecret {
		secret.nShortConfirmsMtx.Lock()
		defer secret.nShortConfirmsMtx.Unlock()
		secret.numShortConfs++
	} else {
		secret.nLongConfirmsMtx.Lock()
		defer secret.nLongConfirmsMtx.Unlock()
		secret.numLongtermConfs++

	}

<<<<<<< HEAD
	// Check if we are the initiator node and have enough confirmations to proceed
	if (secret.numConfs == len(jv.List())) && msg.SID.IsLTSS() && jv.sidStore.exists(msg.SID) {
		log.Lvl4("Writing to longTermSecDone")
		jv.longTermSecDone <- true
		secret.numConfs = 0
	} else if (secret.numConfs == len(jv.List())) && msg.SID.IsSTSS() && jv.sidStore.exists(msg.SID) {
=======
	// Check if we are root node and have enough confirmations to proceed
	if (secret.numLongtermConfs == len(jv.List())) && (msg.SID == LTSS) && jv.IsRoot() {
		log.Lvl4("Writing to longTermSecDone")
		jv.longTermSecDone <- true
		secret.numLongtermConfs = 0
	} else if (secret.numShortConfs == len(jv.List())) && (msg.SID == SID(fmt.Sprintf("%s%d", STSS, jv.Index()))) && jv.IsRoot() {
>>>>>>> 183adad0
		log.LLvl4("Writing to shortTermSecDone")
		jv.shortTermSecDone <- true
		log.LLvl4("Wrote to shortTermSecDone")
		secret.numShortConfs = 0
	} else {
		n := secret.numLongtermConfs
		if isShortTermSecret {
			n = secret.numShortConfs
		}
		log.Lvl2(fmt.Sprintf("Node %d: %s confirmations %d/%d", jv.Index(), msg.SID, n, len(jv.List())))
	}

	return nil
}

func (jv *JVSS) handleSigReq(m WSigReqMsg) error {
	msg := m.SigReqMsg

	// Create partial signature
	ps, err := jv.sigPartial(msg.SID, msg.Msg)
	if err != nil {
		return err
	}

	// Send it back to initiator
	resp := &SigRespMsg{
		Src: jv.Index(),
		SID: msg.SID,
		Sig: ps,
	}

	if err := jv.SendTo(jv.List()[msg.Src], resp); err != nil {
		return err
	}

	// Cleanup short-term shared secret
	jv.secrets.remove(msg.SID)

	return nil
}

func (jv *JVSS) handleSigResp(m WSigRespMsg) error {
	msg := m.SigRespMsg

	// Collect partial signatures
	secret, err := jv.secrets.secret(msg.SID)
	if err != nil {
		return err
	}

	secret.sigs[msg.Src] = msg.Sig

	log.Lvl2(fmt.Sprintf("Node %d: %s signatures %d/%d", jv.Index(), msg.SID, len(secret.sigs), len(jv.List())))

	// Create Schnorr signature once we received enough partial signatures
	if jv.info.T == len(secret.sigs) {

		for _, sig := range secret.sigs {
			if err := jv.schnorr.AddPartialSig(sig); err != nil {
				return err
			}
		}

		sig, err := jv.schnorr.Sig()
		if err != nil {
			return err
		}
		jv.sigChan <- sig

		// Cleanup short-term shared secret
		jv.secrets.remove(msg.SID)
	}

	return nil
}<|MERGE_RESOLUTION|>--- conflicted
+++ resolved
@@ -3,10 +3,11 @@
 import (
 	"fmt"
 
+	"strings"
+
 	"github.com/dedis/cothority/log"
 	"github.com/dedis/cothority/sda"
 	"github.com/dedis/crypto/poly"
-	"strings"
 )
 
 // SecInitMsg are used to initialise new shared secrets both long- and
@@ -112,21 +113,12 @@
 
 	}
 
-<<<<<<< HEAD
 	// Check if we are the initiator node and have enough confirmations to proceed
-	if (secret.numConfs == len(jv.List())) && msg.SID.IsLTSS() && jv.sidStore.exists(msg.SID) {
-		log.Lvl4("Writing to longTermSecDone")
-		jv.longTermSecDone <- true
-		secret.numConfs = 0
-	} else if (secret.numConfs == len(jv.List())) && msg.SID.IsSTSS() && jv.sidStore.exists(msg.SID) {
-=======
-	// Check if we are root node and have enough confirmations to proceed
-	if (secret.numLongtermConfs == len(jv.List())) && (msg.SID == LTSS) && jv.IsRoot() {
+	if msg.SID.IsLTSS() && secret.numLongtermConfs == len(jv.List()) && jv.sidStore.exists(msg.SID) {
 		log.Lvl4("Writing to longTermSecDone")
 		jv.longTermSecDone <- true
 		secret.numLongtermConfs = 0
-	} else if (secret.numShortConfs == len(jv.List())) && (msg.SID == SID(fmt.Sprintf("%s%d", STSS, jv.Index()))) && jv.IsRoot() {
->>>>>>> 183adad0
+	} else if msg.SID.IsSTSS() && secret.numShortConfs == len(jv.List()) && jv.sidStore.exists(msg.SID) {
 		log.LLvl4("Writing to shortTermSecDone")
 		jv.shortTermSecDone <- true
 		log.LLvl4("Wrote to shortTermSecDone")
