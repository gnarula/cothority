package sda

import (
	"errors"
	"fmt"
	"github.com/dedis/cothority/lib/dbg"
	"github.com/dedis/cothority/lib/network"
	"github.com/satori/go.uuid"
)

// protocols holds a map of all available protocols and how to create an
// instance of it
var protocols map[uuid.UUID]NewProtocol

// ProtocolInstance is the interface that instances have to use in order to be
// recognized as protocols
type ProtocolInstance interface {
	// Start is called when a leader has created its tree configuration and
	// wants to start a protocol, it calls host.StartProtocol(protocolID), that
	// in turns instantiate a new protocol (with a fresh token) , and then call
	// Start on it.
	Start() error
	// Dispatch is called whenever packets are ready and should be treated
	Dispatch([]*SDAData) error
}

// NewProtocol is the function-signature needed to instantiate a new protocol
type NewProtocol func(*Host, *TreeNode, *Token) ProtocolInstance
type MsgHandler func([]*interface{})

// ProtocolMapper handles the mapping between tokens and protocol instances. It
// also provides helpers for protocol instances such as sending a message to
// someone only requires to give the token and the message and protocolmapper
// will handle the rest.
// NOTE: This protocolMapper handle only a few things now but I suggest we leave
// it there when our Host struct will grow. As it is starting to be already big,
// we may, in the future, move many protocol instance /  tree / entitylist
// handling methods in here, so host won't be too much .."overloaded" like our
// old sign.Node. Host could relay everything that is related to that in this
// struct and handle other things such as the connection, the callbacks, the
// errors handling etc.
type protocolMapper struct {
	// mapping instances with their tokens
	// maps token-uid|treenode-uid to ProtocolInstances
	instances map[uuid.UUID]ProtocolInstance
	// aggregate messages in order to dispatch them at once in the protocol
	// instance
	msgQueue map[uuid.UUID][]*SDAData
	// registered channels for a protocolInstance and Message
	channels map[uuid.UUID]map[uuid.UUID]interface{}
	// registered handler-functions for that protocol
	handlers map[uuid.UUID]MsgHandler
	// Host reference
	Host *Host
}

func newProtocolMapper(h *Host) *protocolMapper {
	return &protocolMapper{
		instances: make(map[uuid.UUID]ProtocolInstance),
		msgQueue:  make(map[uuid.UUID][]*SDAData),
		Host:      h,
	}
}

// DispatchToInstance will dispatch this SDAData to the right instance
// it returns true if it has successfully dispatched the msg or false
// otherwise. It can return false because it want to aggregate some messages
// until every children of this host has sent their messages.
func (pm *protocolMapper) DispatchToInstance(sdaMsg *SDAData) (bool, error) {
	var pi ProtocolInstance
	if pi = pm.Instance(sdaMsg.To); pi == nil {
		return false, errors.New("No instance for this token")
	}
	//  Get the node corresponding to this host in the Tree
	node, err := pm.Host.TreeNodeFromToken(sdaMsg.To)
	if err != nil {
		return false, fmt.Errorf("Could not find TreeNode for this host in aggregate: %s", err)
	}
	// if message comes from parent, dispatch directly
	if !node.IsRoot() && sdaMsg.Entity.Equal(node.Parent.Entity) {
		return true, pi.Dispatch([]*SDAData{sdaMsg})
	}

	// if messages come from children we must aggregate them
<<<<<<< HEAD
	// if we still need to wait additionals message, we return
	msgs, ok := pm.aggregate(node, sdaMsg)
	if !ok {
		return false, errors.New("Still aggregating for this SDAData")
=======
	var msgs []*SDAData
	var ok bool
	// if we still need to wait for additional messages, we return
	if msgs, ok = pm.aggregate(node, sdaMsg); !ok {
		return false, nil
>>>>>>> 04cb1a5e
	}
	// all is good
	return true, pi.Dispatch(msgs)
}

// aggregate store the message for a protocol instance such that a protocol
// instances will get all its children messages at once.
// node is the node the host is representing in this Tree, and sda is the
// message being analyzed.
func (pm *protocolMapper) aggregate(node *TreeNode, sdaMsg *SDAData) ([]*SDAData, bool) {
	// store the msg
	tokId := sdaMsg.To.Id()
	if _, ok := pm.msgQueue[tokId]; !ok {
		pm.msgQueue[tokId] = make([]*SDAData, 0)
	}
	msgs := append(pm.msgQueue[tokId], sdaMsg)
	pm.msgQueue[tokId] = msgs
	// do we have everything yet or no
	// get the node this host is in this tree
	// OK we have all the children messages
	if len(msgs) == len(node.Children) {
		// erase
		delete(pm.msgQueue, tokId)
		return msgs, true
	}
	// no we still have to wait!
	dbg.Lvl2("Len(msg)=", len(msgs), "vs len(children)=", len(node.Children))
	return nil, false
}

// Instance returns the protocol instance associated with this token
// nil if not registered-
// Instance returns the protocol instance associated with this token
// nil if not registered.
func (pm *protocolMapper) Instance(tok *Token) ProtocolInstance {
	pi, _ := pm.instances[tok.Id()]
	return pi
}

// Exists returns true if a protocol instance exists (referenced its token ID)
func (pm *protocolMapper) Exists(tokenID uuid.UUID) bool {
	_, ok := pm.instances[tokenID]
	return ok
}

// RegisterProtocolInstance simply put the proto instance mapping with the token
func (pm *protocolMapper) RegisterProtocolInstance(proto ProtocolInstance, tok *Token) {
	// And registers it
	pm.instances[tok.Id()] = proto
}

// ProtocolStruct combines a host, treeNode and a send-function as convenience
type ProtocolStruct struct {
	*Host
	*TreeNode
	Token *Token
}

// NewProtocolStruct creates a new structure
func NewProtocolStruct(h *Host, t *TreeNode, tok *Token) *ProtocolStruct {
	return &ProtocolStruct{h, t, tok}
}

// Send takes the message and sends it to the given TreeNode
func (ps *ProtocolStruct) Send(to *TreeNode, msg network.ProtocolMessage) error {
	return ps.Host.SendSDAToTreeNode(ps.Token, to, msg)
}

// ProtocolRegister takes a protocol and registers it under a given uuid.
// As this might be called from an 'init'-function, we need to check the
// initialisation of protocols here and not in our own 'init'.
func ProtocolRegister(protoID uuid.UUID, protocol NewProtocol) {
	if protocols == nil {
		protocols = make(map[uuid.UUID]NewProtocol)
	}
	protocols[protoID] = protocol
}

func ProtocolNameToUuid(name string) uuid.UUID {
	url := "http://dedis.epfl.ch/protocolname/" + name
	return uuid.NewV3(uuid.NamespaceURL, url)
}

// ProtocolRegisterName is a convenience function to automatically generate
// a UUID out of the name.
func ProtocolRegisterName(name string, protocol NewProtocol) {
	ProtocolRegister(ProtocolNameToUuid(name), protocol)
}

// ProtocolExists returns whether a certain protocol already has been
// registered
func ProtocolExists(protoID uuid.UUID) bool {
	_, ok := protocols[protoID]
	return ok
}<|MERGE_RESOLUTION|>--- conflicted
+++ resolved
@@ -82,18 +82,10 @@
 	}
 
 	// if messages come from children we must aggregate them
-<<<<<<< HEAD
 	// if we still need to wait additionals message, we return
 	msgs, ok := pm.aggregate(node, sdaMsg)
 	if !ok {
-		return false, errors.New("Still aggregating for this SDAData")
-=======
-	var msgs []*SDAData
-	var ok bool
-	// if we still need to wait for additional messages, we return
-	if msgs, ok = pm.aggregate(node, sdaMsg); !ok {
 		return false, nil
->>>>>>> 04cb1a5e
 	}
 	// all is good
 	return true, pi.Dispatch(msgs)
