--- conflicted
+++ resolved
@@ -32,11 +32,7 @@
 
 // Dispatch is used to send the messages further - here everything is
 // copied to /dev/null
-<<<<<<< HEAD
-func (p *ProtocolTest) Dispatch(m []*sda.SDAData) error {
-=======
 func (p *ProtocolTest) Dispatch() error {
->>>>>>> 79b43cb7
 	dbg.Lvl2("ProtocolTest.Dispatch()")
 	p.Msg = "Dispatch"
 	return nil
