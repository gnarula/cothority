// Outputting data: output to csv files (for loading into excel)
//   make a datastructure per test output file
//   all output should be in the test_data subdirectory
//
// connect with logging server (receive json until "EOF" seen or "terminating")
//   connect to websocket ws://localhost:8080/log
//   receive each message as bytes
//		 if bytes contains "EOF" or contains "terminating"
//       wrap up the round, output to test_data directory, kill deploy2deter
//
// for memstats check localhost:8080/d/server-0-0/debug/vars
//   parse out the memstats zones that we are concerned with
//
// different graphs needed rounds:
//   load on the x-axis: increase messages per round holding everything else constant
//			hpn=40 bf=10, bf=50
//
// latency on y-axis, timestamp servers on x-axis push timestampers as higher as possible
//
//
package main

import (
	"bufio"
<<<<<<< HEAD
=======
	"errors"
>>>>>>> f9a378dc
	"flag"
	"fmt"
	"math"
	"os"
	"path/filepath"
	"strconv"
	"strings"

	"github.com/BurntSushi/toml"
<<<<<<< HEAD
	log "github.com/Sirupsen/logrus"
	"github.com/dedis/cothority/deploy/platform"
	dbg "github.com/dedis/cothority/lib/debug_lvl"
=======
>>>>>>> f9a378dc
)

// Configuration-variables
var deployP platform.Platform
var port int = 8081

var platform_dst = "deterlab"
var app = ""
var nobuild = false
var build = ""
var machines = 3

func init() {
	flag.StringVar(&platform_dst, "platform", platform_dst, "platform to deploy to [deterlab,localhost]")
	flag.StringVar(&app, "app", app, "start [server,client] locally")
	flag.IntVar(&dbg.DebugVisible, "debug", dbg.DebugVisible, "Debugging-level. 0 is silent, 5 is flood")
	flag.BoolVar(&nobuild, "nobuild", false, "Don't rebuild all helpers")
	flag.StringVar(&build, "build", "", "List of packages to build")
	flag.IntVar(&machines, "machines", machines, "Number of machines on Deterlab")
}

func main() {
	flag.Parse()
	deployP = platform.NewPlatform(platform_dst)
	if deployP == nil {
		dbg.Fatal("Platform not recognized.", platform_dst)
	}
	dbg.Lvl1("Deploying to", platform_dst)
	Start(flag.Args())
}

/*
 * Starting the simulation
 * it takes a slice of strings to configuration-files that are to be
 * copied for each app
 */
func Start(simulations []string) {
	if len(simulations) == 0 {
		dbg.Fatal("Please give a simulation to run")
	}

	for _, simulation := range simulations {
		runconfigs := platform.ReadRunFile(deployP, simulation)
		if len(runconfigs) == 0 {
			dbg.Fatal("No tests found in", simulation)
		}

		deployP.Configure()

		deployP.Stop()

		//testprint := strings.Replace(strings.Join(runconfigs, "--"), "\n", ", ", -1)
		//dbg.Lvl3("Going to run tests for", simulation, testprint)
		logname := strings.Replace(filepath.Base(simulation), ".toml", "", 1)
		RunTests(logname, runconfigs)
	}
}

// Runs the given tests and puts the output into the
// given file name. It outputs RunStats in a CSV format.
func RunTests(name string, runconfigs []platform.RunConfig) {
	s := stats{}
	s.InitStats(name, runconfigs)
	if nobuild == false {
		deployP.Build(build)
	}

	MkTestDir()
	nTimes := 1
	stopOnSuccess := true
	for run, t := range runconfigs {
		// run test t nTimes times
		// take the average of all successful runs
		var runs []RunStats
		for r := 0; r < nTimes; r++ {
			run, err := RunTest(t)
			if err != nil {
				log.Fatalln("error running test:", err)
			}

			if deployP.Stop() == nil {
				runs = append(runs, run)
				if stopOnSuccess {
					break
				}
			} else {
				dbg.Lvl1("Error for test ", r, " : ", err)
			}
		}

		s.WriteStats(run, runs)
	}
}

// Runs a single test - takes a test-file as a string that will be copied
// to the deterlab-server
func RunTest(rc platform.RunConfig) (RunStats, error) {
	done := make(chan struct{})
	var rs RunStats

	deployP.Deploy(rc)
	err := deployP.Start()
	if err != nil {
		log.Fatal(err)
		return rs, nil
	}

	go func() {
		rs = Monitor()
		dbg.Lvl2("Test complete:", rs)
		done <- struct{}{}
	}()

	// timeout the command if it takes too long
	select {
	case <-done:
		if platform_dst == "deterlab" && (isZero(rs.MinTime) || isZero(rs.MaxTime) || isZero(rs.AvgTime) || math.IsNaN(rs.Rate) || math.IsInf(rs.Rate, 0)) {
			return rs, fmt.Errorf("unable to get good data: %+v", rs)
		}
		return rs, nil
	}
}

type stats struct {
	rs         []RunStats
	name       string
	runconfigs []platform.RunConfig
	file       *os.File
}

func (s *stats) InitStats(name string, runconfigs []platform.RunConfig) {
	var err error
	s.name = name
	s.runconfigs = runconfigs
	s.rs = make([]RunStats, len(runconfigs))
	MkTestDir()
	s.file, err = os.OpenFile(TestFile(name), os.O_CREATE|os.O_RDWR|os.O_TRUNC, 0660)
	if err != nil {
		log.Fatal("error opening test file:", err)
	}
	_, err = s.file.Write(s.rs[0].CSVHeader())
	if err != nil {
		log.Fatal("error writing test file header:", err)
	}
	err = s.file.Sync()
	if err != nil {
		log.Fatal("error syncing test file:", err)
	}
}

func (s *stats) WriteStats(run int, runs []RunStats) {
	if len(runs) == 0 {
		dbg.Lvl1("unable to get any data for test:", s.runconfigs[run])
		return
	}

	s.rs[run] = RunStatsAvg(runs)
	//log.Println(fmt.Sprintf("Writing to CSV for %d: %+v", i, rs[i]))
	_, err := s.file.Write(s.rs[run].CSV())
	if err != nil {
		log.Fatal("error writing data to test file:", err)
	}
	err = s.file.Sync()
	if err != nil {
		log.Fatal("error syncing data to test file:", err)
	}

	MkTestDir()
	cl, err := os.OpenFile(
		TestFile("client_latency_"+s.name+"_"+strconv.Itoa(run)),
		os.O_CREATE|os.O_RDWR|os.O_TRUNC, 0660)
	if err != nil {
		log.Fatal("error opening test file:", err)
	}
	_, err = cl.Write(s.rs[run].TimesCSV())
	if err != nil {
		log.Fatal("error writing client latencies to file:", err)
	}
	err = cl.Sync()
	if err != nil {
		log.Fatal("error syncing data to latency file:", err)
	}
	cl.Close()
}

type runFile struct {
	Machines int
	Args     string
	Runs     string
}

func MkTestDir() {
	err := os.MkdirAll("test_data/", 0777)
	if err != nil {
		log.Fatal("failed to make test directory")
	}
}

func TestFile(name string) string {
	return "test_data/" + name + ".csv"
}

func isZero(f float64) bool {
	return math.Abs(f) < 0.0000001
}<|MERGE_RESOLUTION|>--- conflicted
+++ resolved
@@ -22,12 +22,12 @@
 
 import (
 	"bufio"
-<<<<<<< HEAD
-=======
 	"errors"
->>>>>>> f9a378dc
 	"flag"
 	"fmt"
+	log "github.com/Sirupsen/logrus"
+	"github.com/dedis/cothority/deploy/platform"
+	dbg "github.com/dedis/cothority/lib/debug_lvl"
 	"math"
 	"os"
 	"path/filepath"
@@ -35,12 +35,6 @@
 	"strings"
 
 	"github.com/BurntSushi/toml"
-<<<<<<< HEAD
-	log "github.com/Sirupsen/logrus"
-	"github.com/dedis/cothority/deploy/platform"
-	dbg "github.com/dedis/cothority/lib/debug_lvl"
-=======
->>>>>>> f9a378dc
 )
 
 // Configuration-variables
